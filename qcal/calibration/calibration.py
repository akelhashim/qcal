--- conflicted
+++ resolved
@@ -223,11 +223,7 @@
                             ls='--', c='k', label='Fit value'
                         )
 
-<<<<<<< HEAD
-                    elif self._cal_values:
-=======
                     elif self._cal_values[q]:
->>>>>>> ae4806e1
                         ax.axvline(
                             self._cal_values[q],  
                             ls='--', c='k', label='Optimal value'
