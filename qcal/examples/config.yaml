single_qubit:
  0:
    GE:
      freq: 4461736318.073627
      T1:
      T2*:
      T2e:
      X90:
        pulse:
          - channel: Q0.qdrv
            env: virtualz
            length: 0.0
            kwargs:
              phase: 0.0
          - channel: Q0.qdrv
            env: 'DRAG'
            length: 2.4e-8
            kwargs:
              alpha: 0.0 
              amp: 0.1
              anh: -270.e+6
              df: 0.0
              phase: 0.0
          - channel: Q0.qdrv
            env: virtualz
            length: 0.0
            kwargs:
              phase: 0.0
      X:
        pulse:
          - channel: Q0.qdrv
            env: 'cosine_square'
            length: 4.8e-8
            kwargs:
              amp: 0.1
              phase: 0.0
              ramp_fraction: 0.25
    EF:
      freq: 4181258902.85729
      T1:
      T2*:
      T2e:
      X90:
        pulse:
          - channel: Q0.qdrv
            env: 'cosine_square'
            length: 2.4e-8
            kwargs:
              amp: 0.1
              phase: 0.0
              ramp_fraction: 0.25
      X:
        pulse:
          - channel: Q0.qdrv
            env: 'cosine_square'
            length: 4.8e-8
            kwargs:
              amp: 0.1
              phase: 0.0
              ramp_fraction: 0.25
  1:
    GE:
      freq: 4675260858.059634
      T1:
      T2*:
      T2e:
      X90:
        pulse:
          - channel: Q1.qdrv
            env: 'DRAG'
            length: 2.4e-8
            kwargs:
              alpha: 0.0 
              amp: 0.1
              anh: -270.e+6
              df: 0.0
              phase: 0.0
      X:
        pulse:
          - channel: Q1.qdrv
            env: 'cosine_square'
            length: 4.8e-8
            kwargs:
              amp: 0.1
              phase: 0.0
              ramp_fraction: 0.25
    EF:
      freq: 4400700000.0
      T1:
      T2*:
      T2e:
      X90:
        pulse:
          - channel: Q1.qdrv
            env: 'cosine_square'
            length: 2.4e-8
            kwargs:
              amp: 0.1
              phase: 0.0
              ramp_fraction: 0.25
      X:
        pulse:
          - channel: Q1.qdrv
            env: 'cosine_square'
            length: 4.8e-8
            kwargs:
              amp: 0.1
              phase: 0.0
              ramp_fraction: 0.25
  2:
    GE:
      freq: 4944461837.827577
      T1:
      T2*:
      T2e:
      X90:
        pulse:
          - channel: Q2.qdrv
            env: 'DRAG'
            length: 2.4e-8
            kwargs:
              alpha: 0.0 
              amp: 0.1
              anh: -270.e+6
              df: 0.0
              phase: 0.0
      X:
        pulse:
          - channel: Q2.qdrv
            env: 'cosine_square'
            length: 4.8e-8
            kwargs:
              amp: 0.1
              phase: 0.0
              ramp_fraction: 0.25
    EF:
      freq: 4672600000.0
      T1:
      T2*:
      T2e:
      X90:
        pulse:
          - channel: Q2.qdrv
            env: 'cosine_square'
            length: 2.4e-8
            kwargs:
              amp: 0.1
              phase: 0.0
              ramp_fraction: 0.25
      X:
        pulse:
          - channel: Q2.qdrv
            env: 'cosine_square'
            length: 4.8e-8
            kwargs:
              amp: 0.1
              phase: 0.0
              ramp_fraction: 0.25
  3:
    GE:
      freq: 5114911040.024481
      T1:
      T2*:
      T2e:
      X90:
        pulse:
          - channel: Q3.qdrv
            env: 'DRAG'
            length: 2.4e-8
            kwargs:
              alpha: 0.0 
              amp: 0.1
              anh: -270.e+6
              df: 0.0
              phase: 0.0
      X:
        pulse:
          - channel: Q3.qdrv
            env: 'cosine_square'
            length: 4.8e-8
            kwargs:
              amp: 0.1
              phase: 0.0
              ramp_fraction: 0.25
    EF:
      freq: 4849300000.0
      T1:
      T2*:
      T2e:
      X90:
        pulse:
          - channel: Q3.qdrv
            env: 'cosine_square'
            length: 2.4e-8
            kwargs:
              amp: 0.1
              phase: 0.0
              ramp_fraction: 0.25
      X:
        pulse:
          - channel: Q3.qdrv
            env: 'cosine_square'
            length: 4.8e-8
            kwargs:
              amp: 0.1
              phase: 0.0
              ramp_fraction: 0.25
  4:
    GE:
      freq: 5350927547.979777
      T1:
      T2*:
      T2e:
      X90:
        pulse:
          - channel: Q4.qdrv
            env: 'DRAG'
            length: 2.4e-8
            kwargs:
              alpha: 0.0 
              amp: 0.1
              anh: -270.e+6
              df: 0.0
              phase: 0.0
      X:
        pulse:
          - channel: Q4.qdrv
            env: 'cosine_square'
            length: 4.8e-8
            kwargs:
              amp: 0.1
              phase: 0.0
              ramp_fraction: 0.25
    EF:
      freq: 5089500000.0
      T1:
      T2*:
      T2e:
      X90:
        pulse:
          - channel: Q4.qdrv
            env: 'cosine_square'
            length: 2.4e-8
            kwargs:
              amp: 0.1
              phase: 0.0
              ramp_fraction: 0.25
      X:
        pulse:
          - channel: Q4.qdrv
            env: 'cosine_square'
            length: 4.8e-8
            kwargs:
              amp: 0.1
              phase: 0.0
              ramp_fraction: 0.25
  5:
    GE:
      freq: 5581471962.572675
      T1:
      T2*:
      T2e:
      X90:
        pulse:
          - channel: Q5.qdrv
            env: 'DRAG'
            length: 2.4e-8
            kwargs:
              alpha: 0.0 
              amp: 0.1
              anh: -270.e+6
              df: 0.0
              phase: 0.0
      X:
        pulse:
          - channel: Q5.qdrv
            env: 'cosine_square'
            length: 4.8e-8
            kwargs:
              amp: 0.1
              phase: 0.0
              ramp_fraction: 0.25
    EF:
      freq: 5263900000.0
      T1:
      T2*:
      T2e:
      X90:
        pulse:
          - channel: Q5.qdrv
            env: 'cosine_square'
            length: 2.4e-8
            kwargs:
              amp: 0.1
              phase: 0.0
              ramp_fraction: 0.25
      X:
        pulse:
          - channel: Q5.qdrv
            env: 'cosine_square'
            length: 4.8e-8
            kwargs:
              amp: 0.1
              phase: 0.0
              ramp_fraction: 0.25
  6:
    GE:
      freq: 5880552778.000434
      T1:
      T2*:
      T2e:
      X90:
        pulse:
          - channel: Q6.qdrv
            env: 'DRAG'
            length: 2.4e-8
            kwargs:
              alpha: 0.0 
              amp: 0.1
              anh: -270.e+6
              df: 0.0
              phase: 0.0
      X:
        pulse:
          - channel: Q6.qdrv
            env: 'cosine_square'
            length: 4.8e-8
            kwargs:
              amp: 0.1
              phase: 0.0
              ramp_fraction: 0.25
    EF:
      freq: 5615900000.0
      T1:
      T2*:
      T2e:
      X90:
        pulse:
          - channel: Q6.qdrv
            env: 'cosine_square'
            length: 2.4e-8
            kwargs:
              amp: 0.1
              phase: 0.0
              ramp_fraction: 0.25
      X:
        pulse:
          - channel: Q6.qdrv
            env: 'cosine_square'
            length: 4.8e-8
            kwargs:
              amp: 0.1
              phase: 0.0
              ramp_fraction: 0.25
  7:
    GE:
      freq: 5621010772.789028
      T1:
      T2*:
      T2e:
      X90:
        pulse:
          - channel: Q7.qdrv
            env: 'DRAG'
            length: 2.4e-8
            kwargs:
              alpha: 0.0 
              amp: 0.1
              anh: -270.e+6
              df: 0.0
              phase: 0.0
      X:
        pulse:
          - channel: Q7.qdrv
            env: 'cosine_square'
            length: 4.8e-8
            kwargs:
              amp: 0.1
              phase: 0.0
              ramp_fraction: 0.25
    EF:
      freq: 5356000000.0
      T1:
      T2*:
      T2e:
      X90:
        pulse:
          - channel: Q7.qdrv
            env: 'cosine_square'
            length: 2.4e-8
            kwargs:
              amp: 0.1
              phase: 0.0
              ramp_fraction: 0.25
      X:
        pulse:
          - channel: Q7.qdrv
            env: 'cosine_square'
            length: 4.8e-8
            kwargs:
              amp: 0.1
              phase: 0.0
              ramp_fraction: 0.25
two_qubit:
  (0, 1):
    CZ:
      freq: 4.43e+9
      pulse:
        - channel: Q0.qdrv
          env: cosine_square
          length: 2.0e-07
          kwargs:
            amp: 0.288
            phase: 0.0
            ramp_fraction: 0.25
        - channel: Q1.qdrv
          env: cosine_square
          length: 2.0e-07
          kwargs:
            amp: 0.288
            phase: 0.0
            ramp_fraction: 0.25
        - channel: Q0.qdrv
          env: virtualz
          length: 0.0
          kwargs:
            phase: 0.0
        - channel: Q1.qdrv
          env: virtualz
          length: 0.0
          kwargs:
            phase: 0.0
  (1, 2):
    CZ:
      freq: 4.63e+9
      pulse:
        - channel: Q1.qdrv
          env: cosine_square
          length: 2.0e-07
          kwargs:
            amp: 0.288
            phase: 0.0
            ramp_fraction: 0.25
        - channel: Q2.qdrv
          env: cosine_square
          length: 2.0e-07
          kwargs:
            amp: 0.288
            phase: 0.0
            ramp_fraction: 0.25
        - channel: Q1.qdrv
          env: virtualz
          length: 0.0
          kwargs:
            phase: 0.0
        - channel: Q2.qdrv
          env: virtualz
          length: 0.0
          kwargs:
            phase: 0.0
  (2, 3):
    CZ:
      freq: 4.9e+9
      pulse:
        - channel: Q2.qdrv
          env: cosine_square
          length: 2.0e-07
          kwargs:
            amp: 0.288
            phase: 0.0
            ramp_fraction: 0.25
        - channel: Q3.qdrv
          env: cosine_square
          length: 2.0e-07
          kwargs:
            amp: 0.288
            phase: 0.0
            ramp_fraction: 0.25
        - channel: Q2.qdrv
          env: virtualz
          length: 0.0
          kwargs:
            phase: 0.0
        - channel: Q3.qdrv
          env: virtualz
          length: 0.0
          kwargs:
            phase: 0.0
  (3, 4):
    CZ:
      freq: 5.03e+9
      pulse:
        - channel: Q3.qdrv
          env: cosine_square
          length: 2.0e-07
          kwargs:
            amp: 0.288
            phase: 0.0
            ramp_fraction: 0.25
        - channel: Q4.qdrv
          env: cosine_square
          length: 2.0e-07
          kwargs:
            amp: 0.288
            phase: 0.0
            ramp_fraction: 0.25
        - channel: Q3.qdrv
          env: virtualz
          length: 0.0
          kwargs:
            phase: 0.0
        - channel: Q4.qdrv
          env: virtualz
          length: 0.0
          kwargs:
            phase: 0.0
  (4, 5):
    CZ:
      freq: 5.3e+9
      pulse:
        - channel: Q4.qdrv
          env: cosine_square
          length: 2.0e-07
          kwargs:
            amp: 0.288
            phase: 0.0
            ramp_fraction: 0.25
        - channel: Q5.qdrv
          env: cosine_square
          length: 2.0e-07
          kwargs:
            amp: 0.288
            phase: 0.0
            ramp_fraction: 0.25
        - channel: Q4.qdrv
          env: virtualz
          length: 0.0
          kwargs:
            phase: 0.0
        - channel: Q5.qdrv
          env: virtualz
          length: 0.0
          kwargs:
            phase: 0.0
  (5, 6):
    CZ:
      freq: 5.5e+9
      pulse:
        - channel: Q5.qdrv
          env: cosine_square
          length: 2.0e-07
          kwargs:
            amp: 0.288
            phase: 0.0
            ramp_fraction: 0.25
        - channel: Q6.qdrv
          env: cosine_square
          length: 2.0e-07
          kwargs:
            amp: 0.288
            phase: 0.0
            ramp_fraction: 0.25
        - channel: Q5.qdrv
          env: virtualz
          length: 0.0
          kwargs:
            phase: 0.0
        - channel: Q6.qdrv
          env: virtualz
          length: 0.0
          kwargs:
            phase: 0.0
  (6, 7):
    CZ:
      freq: 5.55e+9
      pulse:
        - channel: Q6.qdrv
          env: cosine_square
          length: 2.0e-07
          kwargs:
            amp: 0.288
            phase: 0.0
            ramp_fraction: 0.25
        - channel: Q7.qdrv
          env: cosine_square
          length: 2.0e-07
          kwargs:
            amp: 0.288
            phase: 0.0
            ramp_fraction: 0.25
        - channel: Q6.qdrv
          env: virtualz
          length: 0.0
          kwargs:
            phase: 0.0
        - channel: Q7.qdrv
          env: virtualz
          length: 0.0
          kwargs:
            phase: 0.0
  (7, 0):
    CZ:
      freq: 4.9e+9
      pulse:
        - channel: Q7.qdrv
          env: cosine_square
          length: 2.0e-07
          kwargs:
            amp: 0.288
            phase: 0.0
            ramp_fraction: 0.25
        - channel: Q0.qdrv
          env: cosine_square
          length: 2.0e-07
          kwargs:
            amp: 0.288
            phase: 0.0
            ramp_fraction: 0.25
        - channel: Q7.qdrv
          env: virtualz
          length: 0.0
          kwargs:
            phase: 0.0
        - channel: Q0.qdrv
          env: virtualz
          length: 0.0
          kwargs:
            phase: 0.0
readout:
  0:
    channel: 7
    amp: 0.019724226371142798
    freq: 6554368952.374638
    phase: 1.4806632895920675
  1:
    channel: 4
    amp: 0.01829905189877411
    freq: 6558439922.632911
    phase: 0.0
  2:
    channel: 1
    amp: 0.016645073053349783
    freq: 6658008967.32158
    phase: 0.0
  3:
    channel: 3
    amp: 0.017906057102356918
    freq: 6700134795.120309
    phase: 1.7667152004688211
  4:
    channel: 5
    amp: 0.016127662739686993
    freq: 6711440184.690463
    phase: 3.624878768638384
  5:
    channel: 6
    amp: 0.0183
    freq: 6709360370.806432
    phase: 6.275011358862511
  6:
    channel: 2
    amp: 0.0305
    freq: 6785153568.914835
    phase: 0.9312892237695153
  7:
    channel: 0
    amp: 0.014136
    freq: 6835470849.262068
    phase: 4.256638268772688
  esp:
    enable: False
    qubits:
      - 0
      - 1
      - 2
      - 3
      - 4
      - 5
      - 6
      - 7
  delay: 6.e-07
  herald: False
<<<<<<< HEAD
  length: 1.0e-6
  reset: 1.e+5
  sample_rate: 5.e+8
=======
  length: 4.0e-6
  reset: 1.e+5
  sample_rate: 5.e+9
>>>>>>> de40ab6b
  env: cosine_square
  kwargs:
    phase: 0.0
    ramp_fraction: 0.25
reset:
  active:
    enable: False
    n_resets: 1
    feedback_delay: 2.e-7
  passive:
    delay: 5.e-4 
hardware:
  ADC_sample_rate: 
  DAC_sample_rate: 8.e+9
  readout_LO:
  qubit_LO:<|MERGE_RESOLUTION|>--- conflicted
+++ resolved
@@ -680,15 +680,9 @@
       - 7
   delay: 6.e-07
   herald: False
-<<<<<<< HEAD
-  length: 1.0e-6
+  length: 4.0e-6
   reset: 1.e+5
   sample_rate: 5.e+8
-=======
-  length: 4.0e-6
-  reset: 1.e+5
-  sample_rate: 5.e+9
->>>>>>> de40ab6b
   env: cosine_square
   kwargs:
     phase: 0.0
