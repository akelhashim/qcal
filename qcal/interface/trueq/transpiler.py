--- conflicted
+++ resolved
@@ -139,9 +139,5 @@
                     self._barrier_between_all
                 )
 
-<<<<<<< HEAD
-        return CircuitSet(transpiled_circuits)
-=======
         tcircuits['key'] = [str(circ.key) for circ in circuits]
-        return tcircuits
->>>>>>> be25394b
+        return tcircuits