""""Submodule for phase estimation experiments.

See:
https://journals.aps.org/pra/abstract/10.1103/PhysRevA.92.062315
https://journals.aps.org/prl/abstract/10.1103/PhysRevLett.118.190502

Relevant pyRPE code: https://gitlab.com/quapack/pyrpe
"""
import qcal.settings as settings

from qcal.config import Config
from qcal.math.utils import round_to_order_error
from qcal.qpu.qpu import QPU
from qcal.plotting.utils import calculate_nrows_ncols

import logging
import matplotlib.pyplot as plt
import numpy as np
import pandas as pd
import scipy

from collections.abc import Iterable
from IPython.display import clear_output
from matplotlib.lines import Line2D
from numpy.typing import NDArray, ArrayLike
from typing import Any, Callable, Dict, List, Tuple

logger = logging.getLogger(__name__)


def X90(theta):
    """Definition of an X gate.

    Args:
        theta (angle): angle of rotation.

    Returns:
        pygsti.unitary_to_pauligate: X gate.
    """
    try:
        import pygsti
    except ImportError:
        logger.warning('Unable to import pyGSTi!')

    H = theta/2 * pygsti.sigmax
    U = scipy.linalg.expm(-1j * H)
    return pygsti.unitary_to_pauligate(U)


def CZ(theta_iz: float, theta_zi: float, theta_zz: float) -> NDArray:
    """Definition of a CZ gate.

    diag([1,1,1,-1]) == CZ(np.pi/2, np.pi/2, -np.pi/2) (up to phase).

    Args:
        theta_iz (float): IZ angle.
        theta_zi (float): ZI angle
        theta_zz (float): ZZ angle.

    Returns:
        NDArray: matrix exponential of a CZ gate.
    """
    try:
        import pygsti
    except ImportError:
        logger.warning('Unable to import pyGSTi!')

    return scipy.linalg.expm(
        -1j / 2 * (
            theta_iz * pygsti.sigmaiz + 
            theta_zi * pygsti.sigmazi + 
            theta_zz * pygsti.sigmazz
        )
    )


def decompose_X90(phases: Dict[int, List]):
    """Decompose and X90 gate into ZXZ or ZXZXZ.

    Args:
        phases (Dict[int, List]): local phases for the X90 on each qubit.
    """
    try:
        from pygsti.baseobjs import Label as L
    except ImportError:
        logger.warning('Unable to import pyGSTi!')

    qubits = list(phases.keys())
    n_layers = max(len(phases[q]) for q in qubits)

    layers = []
    for i in range(2 * n_layers - 1):
        if i % 2 == 0:
            layers.append([
                L('Gzr', q, args=(phases[q][i // 2],)) 
                for q in qubits if i // 2 < len(phases[q])
            ])
        else:
            layers.append([
                ('Gxpi2', q) for q in qubits if (i // 2) < (len(phases[q]) - 1)
            ])

    # Remove any empty layers (in case some qubits have fewer phase corrections)
    layers = [layer for layer in layers if layer]
    
    return layers


def decompose_CZ(phases: Dict[Tuple, List]):
    """Decompose and CZ gate into CZ + IZ + ZI.

    Args:
        phases (Dict[int, List]): local phases for the CZ on each qubit.
    """
    try:
        from pygsti.baseobjs import Label as L
    except ImportError:
        logger.warning('Unable to import pyGSTi!')

    qubit_pairs = list(phases.keys())
    layers = [
        [('Gcphase', qp[0], qp[1]) for qp in qubit_pairs]
    ]

    layer = []
    for qp, phase in phases.items():
        layer.extend([
            L('Gzr', qp[0], args=(phase[0],)), 
            L('Gzr', qp[1], args=(phase[1],))
        ])
    layers.append(layer)
    
    return layers


def interleaved_circuit_depths(circuit_depths: List[int]) -> List[int]:
    """Circuit depths for interleaved X90 sequences.

    Args:
        circuit_depths (List[int]): circuit depths.

    Returns:
        List[int]: circuit depths with 1/4 the maximum depth.
    """
    max_depth = int(max(circuit_depths) / 4)
    idx = circuit_depths.index(max_depth)
    return circuit_depths[:idx+1]


<<<<<<< HEAD
def make_idle_circuits(circuit_depths: List[int], qubits: Tuple[int]):
    """Generate the idle RPE circuits.

    Args:
        circuit_depths (List[int]): circuit depths.
        qubits (Tuple[int]): qubit labels.
    """
    try:
        import pygsti
    except ImportError:
        logger.warning('Unable to import pyGSTi!')

    circuits = (
        [make_idle_cos_circ(d, qubits) for d in circuit_depths] +
        [make_idle_sin_circ(d, qubits) for d in circuit_depths]
    )

    return pygsti.remove_duplicates(circuits)


def make_idle_cos_circ(d: int, qubits: Tuple[int] | List[int]):
    """Make the cosine circuit for idle RPE.

    Args:
        d (int): circuit depth.
        qubits (Tuple[int] | List[int]): qubit labels.

    Returns:
       pygsti.circuits.Circuit: pyGSTi circuit.
    """
    try:
        import pygsti
    except ImportError:
        logger.warning('Unable to import pyGSTi!')

    Gi_prep = pygsti.circuits.Circuit(
        [[('Gypi2', q) for q in qubits]], line_labels=qubits
    )
    Gi_germ = pygsti.circuits.Circuit(
        [[('Gidle', q) for q in qubits]], line_labels=qubits
    ) * d
    Gi_meas = pygsti.circuits.Circuit(
        [[('Gypi2', q) for q in qubits]], line_labels=qubits
    ) * 3

    return Gi_prep + Gi_germ + Gi_meas


def make_idle_sin_circ(d: int, qubits: Tuple[int] | List[int]):
    """Make the cosine circuit for idle RPE.

    Args:
        d (int): circuit depth.
        qubits (Tuple[int] | List[int]): qubit labels.

    Returns:
       pygsti.circuits.Circuit: pyGSTi circuit.
    """
    try:
        import pygsti
    except ImportError:
        logger.warning('Unable to import pyGSTi!')

    Gi_prep = pygsti.circuits.Circuit(
        [[('Gxpi2', q) for q in qubits]], line_labels=qubits
    )
    Gi_germ = pygsti.circuits.Circuit(
        [[('Gidle', q) for q in qubits]], line_labels=qubits
    ) * d
    Gi_meas = pygsti.circuits.Circuit(
        [[('Gypi2', q) for q in qubits]], line_labels=qubits
    ) * 3

    return Gi_prep + Gi_germ + Gi_meas


def make_x90_circuits(circuit_depths: List[int], qubits: Tuple[int]):
    """Generate the axis X90 RPE circuits.
=======
def make_idle_circuits(
        circuit_depths: List[int],
        qubits:         Tuple[int],
        gate_layer:     List = None,
    ) -> List:
    """Generate the idle RPE circuits.
>>>>>>> ae4806e1

    Args:
        circuit_depths (List[int]): circuit depths.
        qubits (Tuple[int]): qubit labels.
        gate_layer (List, optional): custom gate layer for the gate of interest.
            Defaults to None.

    Returns:
        List: pyGSTi circuits.
    """
    try:
        import pygsti
    except ImportError:
        logger.warning('Unable to import pyGSTi!')

    circuits = (
        [make_idle_cos_circ(d, qubits, gate_layer) for d in circuit_depths] +
        [make_idle_sin_circ(d, qubits, gate_layer) for d in circuit_depths]
    )

    return pygsti.remove_duplicates(circuits)


def make_idle_cos_circ(
        d: int, qubits: Tuple[int] | List[int], gate_layer: List = None,
    ):
    """Make the cosine circuit for idle RPE.

    Args:
        d (int): circuit depth.
        qubits (Tuple[int] | List[int]): qubit labels.
        gate_layer (List, optional): custom gate layer for the gate of interest.
            Defaults to None.

    Returns:
       pygsti.circuits.Circuit: pyGSTi circuit.
    """
    try:
        import pygsti
    except ImportError:
        logger.warning('Unable to import pyGSTi!')

    Gi_prep = pygsti.circuits.Circuit(
        [[('Gypi2', q) for q in qubits]], line_labels=qubits
    )
    Gi_germ = pygsti.circuits.Circuit(
        gate_layer if gate_layer else [[('Gidle', q) for q in qubits]], 
        line_labels=qubits
    ) * d
    Gi_meas = pygsti.circuits.Circuit(
        [[('Gypi2', q) for q in qubits]], line_labels=qubits
    ) * 3

    return Gi_prep + Gi_germ + Gi_meas


def make_idle_sin_circ(
        d: int, qubits: Tuple[int] | List[int], gate_layer: List = None,
    ):
    """Make the cosine circuit for idle RPE.

    Args:
        d (int): circuit depth.
        qubits (Tuple[int] | List[int]): qubit labels.
        gate_layer (List, optional): custom gate layer for the gate of interest.
            Defaults to None.

    Returns:
       pygsti.circuits.Circuit: pyGSTi circuit.
    """
    try:
        import pygsti
    except ImportError:
        logger.warning('Unable to import pyGSTi!')

    Gi_prep = pygsti.circuits.Circuit(
        [[('Gxpi2', q) for q in qubits]], line_labels=qubits
    )
    Gi_germ = pygsti.circuits.Circuit(
        gate_layer if gate_layer else [[('Gidle', q) for q in qubits]], 
        line_labels=qubits
    ) * d
    Gi_meas = pygsti.circuits.Circuit(
        [[('Gypi2', q) for q in qubits]], line_labels=qubits
    ) * 3

    return Gi_prep + Gi_germ + Gi_meas


def make_x90_circuits(
        circuit_depths: List[int],
        qubits:         Tuple[int],
        gate_layer:     List = None,
    ) -> List:
    """Generate the axis X90 RPE circuits.

    Args:
        circuit_depths (List[int]): circuit depths.
        qubits (Tuple[int]): qubit labels.
        gate_layer (List, optional): custom gate layer for the gate of interest.
            Defaults to None.

    Returns:
        List: list of pyGSTi circuits.
    """
    try:
        import pygsti
    except ImportError:
        logger.warning('Unable to import pyGSTi!')

    circuits = (
        [make_x90_cos_circ(d, qubits, gate_layer) for d in circuit_depths] +
        [make_x90_sin_circ(d, qubits, gate_layer) for d in circuit_depths] +
        [make_X90_icos_circ(d, qubits, gate_layer) for d in circuit_depths] +
        [make_X90_isin_circ(d, qubits, gate_layer) for d in circuit_depths]
    )

    return pygsti.remove_duplicates(circuits)


def make_x90_cos_circ(
        d: int, qubits: Tuple[int] | List[int], gate_layer: List = None,
    ):
    """Make the cosine circuit for X90 RPE.

    Args:
        d (int): circuit depth.
        qubits (Tuple[int] | List[int]): qubit labels.
        gate_layer (List, optional): custom gate layer for the gate of interest.
            Defaults to None.

    Returns:
       pygsti.circuits.Circuit: pyGSTi circuit.
    """
    try:
        import pygsti
    except ImportError:
        logger.warning('Unable to import pyGSTi!')
    
    return pygsti.circuits.Circuit(
            gate_layer if gate_layer else [[('Gxpi2', q) for q in qubits]], 
            line_labels=qubits
        ) * d


def make_x90_sin_circ(
        d: int, qubits: Tuple[int] | List[int], gate_layer: List = None,
    ):
    """Make the sine circuit for X90 RPE.

<<<<<<< HEAD
=======
    Args:
        d (int): circuit depth.
        qubits (Tuple[int] | List[int]): qubit labels.
        gate_layer (List, optional): custom gate layer for the gate of interest.
            Defaults to None.

    Returns:
       pygsti.circuits.Circuit: pyGSTi circuit.
    """
    try:
        import pygsti
    except ImportError:
        logger.warning('Unable to import pyGSTi!')
    
>>>>>>> ae4806e1
    return pygsti.circuits.Circuit(
            gate_layer if gate_layer else [[('Gxpi2', q) for q in qubits]], 
            line_labels=qubits
        ) * (d + 1)


def make_X90_icos_circ(
        d: int, qubits: Tuple[int] | List[int], gate_layer: List = None,
    ):
    """Make the interleaved cosine circuit for X90 axis error RPE.

    Args:
        d (int): circuit depth.
        qubits (Tuple[int] | List[int]): qubit labels.
        gate_layer (List, optional): custom gate layer for the gate of interest.
            Defaults to None.

    Returns:
       pygsti.circuits.Circuit: pyGSTi circuit.
    """
    try:
        import pygsti
    except ImportError:
        logger.warning('Unable to import pyGSTi!')

    Gz_layer = pygsti.circuits.Circuit(
        [[('Gzpi2', q) for q in qubits]], line_labels=qubits
    )
    Gx_layer = pygsti.circuits.Circuit(
        gate_layer if gate_layer else [[('Gxpi2', q) for q in qubits]], 
        line_labels=qubits
    )

    return (
        Gz_layer + Gx_layer + Gx_layer + Gz_layer + Gz_layer + Gx_layer + 
        Gx_layer + Gz_layer
    ) * d


def make_X90_isin_circ(
        d: int, qubits: Tuple[int] | List[int], gate_layer: List = None,
    ):
    """Make the interleaved sine circuit for X90 axis error RPE.

    Args:
        d (int): circuit depth.
        qubits (Tuple[int] | List[int]): qubit labels.
        gate_layer (List, optional): custom gate layer for the gate of interest.
            Defaults to None.

    Returns:
       pygsti.circuits.Circuit: pyGSTi circuit.
    """
    try:
        import pygsti
    except ImportError:
        logger.warning('Unable to import pyGSTi!')

    Gz_layer = pygsti.circuits.Circuit(
        [[('Gzpi2', q) for q in qubits]], line_labels=qubits
    )
    Gx_layer = pygsti.circuits.Circuit(
        gate_layer if gate_layer else [[('Gxpi2', q) for q in qubits]], 
        line_labels=qubits
    )

    return (
        Gz_layer + Gx_layer + Gx_layer + Gz_layer + Gz_layer + Gx_layer + 
        Gx_layer + Gz_layer
    ) * d + Gx_layer


def make_cz_circuits(
        circuit_depths: List[int], 
        qubit_pairs:    List[Tuple[int]], 
        gate_layer:     List = None,
    ) -> List:
    """Generate CZ RPE circuits.

    Args:
        circuit_depths (List[int]): circuit depths.
        qubit_pairs (List[Tuple[int]]): pairs of qubits for two-qubit gates.
        gate_layer (List, optional): custom gate layer for the gate of interest.
            Defaults to None.

    Returns:
        List: list of pyGSTi circuits.
    """
    try:
        import pygsti
    except ImportError:
        logger.warning('Unable to import pyGSTi!')

    state_pairs = [(0, 1), (2, 3), (3, 1)]
    sin_dict = {
        state_pair: {
            i: make_cz_sin_circ(
                i, state_pair, qubit_pairs, gate_layer
            ) for i in circuit_depths
        } for state_pair in state_pairs
    }
    cos_dict = {
        state_pair: {
            i: make_cz_cos_circ(
                i, state_pair, qubit_pairs, gate_layer
            ) for i in circuit_depths
        } for state_pair in state_pairs
    }

    circuits = []
    for trig_dict in [sin_dict, cos_dict]:
        for state_pair in state_pairs:
            circuits += list(trig_dict[state_pair].values())
    
    return pygsti.remove_duplicates(circuits)


def make_cz_cos_circ(
        d:           int, 
        state_pair:  Tuple[int], 
        qubit_pairs: List[Tuple[int]], 
        gate_layer:  List = None,
    ):
    """Make the cosine circuit for CZ RPE.

    Args:
        d (int): circuit depth.
        state_pair (Tuple[int]): state pair.
        qubit_pairs (List[Tuple[int]]): pairs of qubits for two-qubit gates.
        gate_layer (List, optional): custom gate layer for the gate of interest.
            Defaults to None.

    Returns:
       pygsti.circuits.Circuit: pyGSTi circuit.
    """
    try:
        import pygsti
    except ImportError:
        logger.warning('Unable to import pyGSTi!')

    line_labels = []
    for qubit_pair in qubit_pairs:
        line_labels.extend(qubit_pair)

    # <01| for 1/2 (1+cos(1/2 (theta_iz + theta_zz))
    # <00| for 1/2 (1-cos(1/2 (theta_iz + theta_zz))
    if state_pair in [(0, 1), (1, 0)]:
       circ = (
           pygsti.circuits.Circuit(
               [[('Gypi2', qp[1]) for qp in qubit_pairs]], 
               line_labels=line_labels
           ) +
           pygsti.circuits.Circuit(
               gate_layer if gate_layer else [
                   [('Gcphase', qp[0], qp[1]) for qp in qubit_pairs]
               ]
           ) * d +
           pygsti.circuits.Circuit(
               [[('Gypi2', qp[1]) for qp in qubit_pairs]]
           )
       )
    
    # <11| for 1/2 (1+cos(1/2 (theta_iz - theta_zz))
    elif state_pair in [(2, 3), (3, 2)]:
        circ = (
            pygsti.circuits.Circuit(
                [[('Gxpi2', qp[0]) for qp in qubit_pairs]], 
                line_labels=line_labels
            ) +
            pygsti.circuits.Circuit(
                [[('Gxpi2', qp[0]) for qp in qubit_pairs]]
            ) +
            pygsti.circuits.Circuit(
                [[('Gypi2', qp[1]) for qp in qubit_pairs]]
            ) +
            pygsti.circuits.Circuit(
                gate_layer if gate_layer else [
                   [('Gcphase', qp[0], qp[1]) for qp in qubit_pairs]
               ]
            ) * d +
            pygsti.circuits.Circuit(
                [[('Gypi2', qp[1]) for qp in qubit_pairs]]
            )
        )
    
    # <11| for 1/2 (1+cos(1/2 (theta_zi - theta_zz))
    elif state_pair in [(1, 3), (3, 1)]:
        circ = (
            pygsti.circuits.Circuit(
                [[('Gxpi2', qp[1]) for qp in qubit_pairs]], 
                line_labels=line_labels
            ) +
            pygsti.circuits.Circuit(
                [[('Gxpi2', qp[1]) for qp in qubit_pairs]]
            ) +
            pygsti.circuits.Circuit(
                [[('Gypi2', qp[0]) for qp in qubit_pairs]]
            ) +
            pygsti.circuits.Circuit(
                gate_layer if gate_layer else [
                   [('Gcphase', qp[0], qp[1]) for qp in qubit_pairs]
               ]
            ) * d +
            pygsti.circuits.Circuit(
                [[('Gypi2', qp[0]) for qp in qubit_pairs]]
            )
        )
    
    else:
        assert False, (
             "state_pair must be in [(0,1), (1,0), (2,3), (3,2), (1,3), (3,1)]"
        )

    return circ

    
def make_cz_sin_circ(
        d:           int, 
        state_pair:  Tuple[int], 
        qubit_pairs: List[Tuple[int]], 
        gate_layer:  List = None,
    ):
    """Make the sine circuit for CZ RPE.

    Args:
        d (int): circuit depth.
        state_pair (Tuple[int]): state pair.
        qubit_pairs (List[Tuple[int]]): pairs of qubits for two-qubit gates.
        gate_layer (List, optional): custom gate layer for the gate of interest.
            Defaults to None.

    Returns:
       pygsti.circuits.Circuit: pyGSTi circuit.
    """
    try:
        import pygsti
    except ImportError:
        logger.warning('Unable to import pyGSTi!')
    
    line_labels = []
    for qubit_pair in qubit_pairs:
        line_labels.extend(qubit_pair)

    # <00| for 1/2 (1+sin(1/2 (theta_iz + theta_zz))
    if state_pair in [(0, 1), (1, 0)]:
        circ = (
            pygsti.circuits.Circuit(
                [[('Gypi2', qp[1]) for qp in qubit_pairs]], 
                line_labels=line_labels
            ) +
            pygsti.circuits.Circuit(
                gate_layer if gate_layer else [
                   [('Gcphase', qp[0], qp[1]) for qp in qubit_pairs]
               ]
            ) * d +
            pygsti.circuits.Circuit(
                [[('Gxpi2', qp[1]) for qp in qubit_pairs]]
            )
        ) 
    
    # <10| for 1/2 (1+sin(1/2 (theta_iz - theta_zz))
    elif state_pair in [(2, 3),(3, 2)]:
        circ = (
            pygsti.circuits.Circuit(
                [[('Gxpi2', qp[0]) for qp in qubit_pairs]], 
                line_labels=line_labels
            ) +
            pygsti.circuits.Circuit(
                [[('Gxpi2', qp[0]) for qp in qubit_pairs]]
            ) +
            pygsti.circuits.Circuit(
                [[('Gypi2', qp[1]) for qp in qubit_pairs]]
            ) +
            pygsti.circuits.Circuit(
                gate_layer if gate_layer else [
                   [('Gcphase', qp[0], qp[1]) for qp in qubit_pairs]
               ]
            ) * d +
            pygsti.circuits.Circuit(
                [[('Gxpi2', qp[1]) for qp in qubit_pairs]]
            )
        )

    # <01| for 1/2 (1+sin(1/2 (theta_zi - theta_zz))    
    elif state_pair in [(1, 3), (3, 1)]:
        circ = (
            pygsti.circuits.Circuit(
                [[('Gxpi2', qp[1]) for qp in qubit_pairs]], 
                line_labels=line_labels
            ) +
            pygsti.circuits.Circuit(
                [[('Gxpi2', qp[1]) for qp in qubit_pairs]]
            ) +
            pygsti.circuits.Circuit(
                [[('Gypi2', qp[0]) for qp in qubit_pairs]]
            ) +
            pygsti.circuits.Circuit(
                gate_layer if gate_layer else [
                   [('Gcphase', qp[0], qp[1]) for qp in qubit_pairs]
               ]
            ) * d +
            pygsti.circuits.Circuit(
                [[('Gxpi2', qp[0]) for qp in qubit_pairs]]
            )
        )
    else:
        assert False, (
            "state_pair must be in [(0,1), (1,0), (2,3), (3,2), (1,3), (3,1)]"
        )
    return circ


def analyze_idle(
        dataset, 
<<<<<<< HEAD
        qubits: List[int], 
        circuit_depths: List[int]
=======
        qubits:         List[int], 
        circuit_depths: List[int],
        gate_layer:     List = None,
>>>>>>> ae4806e1
    ) -> Tuple:
    """Analyze idle RPE dataset.

    Args:
        dataset (pygsti.data.dataset): pyGSTi dataset.
        qubits (List[int]): qubit labels.
        circuit_depths (List[int]): circuit depths.
<<<<<<< HEAD
=======
        gate_layer (List, optional): custom gate layer for the gate of interest.
            Defaults to None.
>>>>>>> ae4806e1

    Returns:
        Tuple: angle estimates, angle errors, and index of last good depth
    """
    try:
        from quapack.pyRPE import RobustPhaseEstimation
        from quapack.pyRPE.quantum import Q
    except ImportError:
        logger.warning(' Unable to import pyRPE!')

    cos_circs = {
<<<<<<< HEAD
        d: make_idle_cos_circ(d, qubits) for d in circuit_depths
    }
    sin_circs = {
        d: make_idle_sin_circ(d, qubits) for d in circuit_depths
=======
        d: make_idle_cos_circ(d, qubits, gate_layer) 
        for d in circuit_depths
    }
    sin_circs = {
        d: make_idle_sin_circ(d, qubits, gate_layer) 
        for d in circuit_depths
>>>>>>> ae4806e1
    }

    signal = {'ramsey': []}
    # Angle estimate
    experiment = Q()
    for d in circuit_depths:
        cos_counts = dataset[cos_circs[d]].counts
        sin_counts = dataset[sin_circs[d]].counts
        experiment.process_cos(d,
            (int(cos_counts['0']), int(cos_counts['1']))
        )
        experiment.process_sin(d,
            (int(sin_counts['1']), int(sin_counts['0']))
        )
        p_I = int(cos_counts['0']) / (
            int(cos_counts['0']) + int(cos_counts['1'])
        )
        p_Q = int(sin_counts['1']) / (
            int(sin_counts['0']) + int(sin_counts['1'])
        )
        signal['ramsey'].append(1 - 2 * p_I + 1j - 2j * p_Q)

    analysis = RobustPhaseEstimation(experiment)
    angle_estimates = analysis.angle_estimates
    angle_estimates = {'Z': np.array([
        rectify_angle(angle) for angle in angle_estimates
    ])}
    angle_errors = {'Z': angle_estimates['Z']}
    last_good_idx = analysis.check_unif_local(historical=True)

    return (angle_estimates, angle_errors, last_good_idx, signal)


def analyze_x90(
        dataset, 
        qubits:         List[int], 
        circuit_depths: List[int], 
        gate_layer:     List = None,
        estimator_type: str = 'linearized',
    ) -> Tuple:
    """Analyze RPE dataset for the X90 gate.

    Args:
        dataset (pygsti.data.dataset): pyGSTi dataset.
        qubits (List[int]): qubit labels.
        circuit_depths (List[int]): circuit depths.
        gate_layer (List, optional): custom gate layer for the gate of interest.
            Defaults to None.
        estimator_type (str): type of estimator. Defaults to 'linearized'.

    Returns:
        Tuple: angle estimates, angle errors, and index of last good depth
    """
    try:
        from quapack.pyRPE import RobustPhaseEstimation
        from quapack.pyRPE.quantum import Q
    except ImportError:
        logger.warning(' Unable to import pyRPE!')

    target_x = np.pi / 2
    eps = 1e-8  # Small additive factor to ensure we do not divide by zero

    direct_cos_circs = {
        d: make_x90_cos_circ(d, qubits, gate_layer) 
        for d in circuit_depths
    }
    direct_sin_circs = {
        d: make_x90_sin_circ(d, qubits, gate_layer) 
        for d in circuit_depths
    }

    interleaved_cos_circs = {
        d: make_X90_icos_circ(d, qubits, gate_layer) 
        for d in circuit_depths
    }
    interleaved_sin_circs = {
        d: make_X90_isin_circ(d, qubits, gate_layer) 
        for d in circuit_depths
    }

    signal = {'direct': [], 'interleaved': []}
    # Direct angle estimates
    experiment = Q()
    for d in circuit_depths:
        direct_cos_counts = dataset[direct_cos_circs[d]].counts
        direct_sin_counts = dataset[direct_sin_circs[d]].counts
        experiment.process_cos(d,
            (int(direct_cos_counts['0']), int(direct_cos_counts['1']))
        )
        experiment.process_sin(d,
            (int(direct_sin_counts['1']), int(direct_sin_counts['0']))
        )
        p_I = int(direct_cos_counts['0']) / (
            int(direct_cos_counts['0']) + int(direct_cos_counts['1']) + eps
        )
        p_Q = int(direct_sin_counts['1']) / (
            int(direct_sin_counts['0']) + int(direct_sin_counts['1']) + eps
        )
        signal['direct'].append(1 - 2 * p_I + 1j - 2j * p_Q)
    analysis = RobustPhaseEstimation(experiment)
    direct_angle_estimates = analysis.angle_estimates
    direct_angle_estimates = np.array([
        rectify_angle(angle) for angle in direct_angle_estimates
    ])
    direct_last_good_idx = analysis.check_unif_local(historical=True)

    # Interleaved angle estimates
    experiment = Q()
    for d in circuit_depths:  #interleaved_circuit_depths(circuit_depths):
        interleaved_cos_counts = dataset[interleaved_cos_circs[d]].counts
        interleaved_sin_counts = dataset[interleaved_sin_circs[d]].counts
        experiment.process_cos(d,
            (int(interleaved_cos_counts['0']), 
             int(interleaved_cos_counts['1'])
            )
        )
        experiment.process_sin(d,
            (int(interleaved_sin_counts['1']), 
             int(interleaved_sin_counts['0'])
            )
        )
        p_I = int(interleaved_cos_counts['0']) / (
            int(interleaved_cos_counts['0']) + int(interleaved_cos_counts['1'])
        )
        p_Q = int(interleaved_sin_counts['1']) / (
            int(interleaved_sin_counts['0']) + int(interleaved_sin_counts['1'])
        )
        signal['interleaved'].append(1 - 2 * p_I + 1j - 2j * p_Q)

    analysis = RobustPhaseEstimation(experiment)
    interleaved_angle_estimates = analysis.angle_estimates
    interleaved_angle_estimates = np.array([
        rectify_angle(angle) for angle in interleaved_angle_estimates
    ])
    interleaved_last_good_idx = analysis.check_unif_local(historical=True)

    if estimator_type == 'linearized':
        epsilon_estimates = direct_angle_estimates / (np.pi/2) - 1
        theta_estimates = np.array([
            np.sin(interleaved_angle_estimates[i]/2) / 
            (2 * np.cos(np.pi * epsilon_estimates[i]/2)) 
            # (2 * np.cos(np.pi * epsilon_estimates[direct_last_good_idx]/2)) 
            for i in range(len(direct_angle_estimates))
        ])

    # angle_estimates = {
    #     'rotation': target_x*(1+epsilon_estimates),
    #     'off axis': theta_estimates
    # }
    angle_estimates = {
        'X': target_x * (1 + epsilon_estimates) * np.cos(theta_estimates),
        'Z': target_x * (1 + epsilon_estimates) * np.sin(theta_estimates),
        # 'X': target_x * (
        #         1 + epsilon_estimates[direct_last_good_idx]
        #     ) * np.cos(theta_estimates),
        # 'Z': target_x * (
        #         1 + epsilon_estimates[direct_last_good_idx]
        #     ) * np.sin(theta_estimates),
    }

    # Extract the last "trusted" RPE angle estimate
    last_good_idx = min([direct_last_good_idx, interleaved_last_good_idx])

    # angle_errors = {
    #     'rotation': target_x * epsilon_estimates,
    #     'off axis': theta_estimates
    # }
    angle_errors = {
        'X': angle_estimates['X'] - target_x,
        'Z': angle_estimates['Z']
    }

    return (angle_estimates, angle_errors, last_good_idx, signal)
        

def analyze_cz(
        dataset, 
        qubit_pairs:    List[Tuple[int]], 
        circuit_depths: List[int], 
        gate_layer:     List = None,
    ) -> Tuple:
    """Analyze RPE dataset for the CZ gate.

    Args:
        dataset (pygsti.data.dataset): pyGSTi dataset.
        qubit_pairs (List[Tuple[int]]): qubit labels.
        circuit_depths (List[int]): circuit depths.
        gate_layer (List, optional): custom gate layer for the gate of interest.
            Defaults to None.

    Returns:
        Tuple: angle estimates, angle errors, and index of last good depth
    """
    try:
        from quapack.pyRPE import RobustPhaseEstimation
        from quapack.pyRPE.quantum import Q
    except ImportError:
        logger.warning(' Unable to import pyRPE!')

    target_zz = -np.pi/2
    target_iz = target_zi = np.pi/2
    eps = 1e-8  # Small additive factor to ensure we do not divide by zero

    state_pairs = [(0, 1), (2, 3), (3, 1)]
    state_pair_lookup = {
        (0, 1):{
            ('cos', '+'): '01', ('cos', '-'): '00',
            ('sin', '+'): '00', ('sin', '-'): '01'
        },
        (2, 3):{
            ('cos', '+'): '11', ('cos', '-'): '10',
            ('sin', '+'): '10', ('sin', '-'): '11'
        },
        (3, 1):{
            ('cos', '+'): '11', ('cos', '-'): '01',
            ('sin', '+'): '01', ('sin', '-'): '11'
        }
    }
    sin_dict = {
        state_pair: {
            d: make_cz_sin_circ(
                d, state_pair, qubit_pairs, gate_layer
            ) for d in circuit_depths
        } for state_pair in state_pairs
    }
    cos_dict = {
        state_pair: {
            d: make_cz_cos_circ(
                d, state_pair, qubit_pairs, gate_layer
            ) for d in circuit_depths
        } for state_pair in state_pairs
    }

    signal = {state_pair: [] for state_pair in state_pairs}
    experiments = {}
    for state_pair in state_pairs:
        experiments[state_pair] = Q()

    for state_pair in state_pairs:
        cos_plus = state_pair_lookup[state_pair]['cos','+']
        cos_minus = state_pair_lookup[state_pair]['cos','-']
        sin_plus = state_pair_lookup[state_pair]['sin','+']
        sin_minus = state_pair_lookup[state_pair]['sin','-']
        for d in circuit_depths:
            experiments[state_pair].process_cos(d,
                (int(dataset[cos_dict[state_pair][d]][cos_plus]),
                 int(dataset[cos_dict[state_pair][d]][cos_minus])
                )
            )
            experiments[state_pair].process_sin(d,
                (int(dataset[sin_dict[state_pair][d]][sin_plus]),
                 int(dataset[sin_dict[state_pair][d]][sin_minus])
                )
            )
            p_I = int(dataset[cos_dict[state_pair][d]][cos_plus]) / (
                int(dataset[cos_dict[state_pair][d]][cos_plus]) + 
                int(dataset[cos_dict[state_pair][d]][cos_minus]) + eps
            )
            p_Q = int(dataset[sin_dict[state_pair][d]][sin_plus]) / (
                int(dataset[sin_dict[state_pair][d]][sin_plus]) + 
                int(dataset[sin_dict[state_pair][d]][sin_minus]) + eps
            )
            signal[state_pair].append(1 - 2 * p_I + 1j - 2j * p_Q)

    analyses = {}
    for state_pair in state_pairs:
        analyses[state_pair] = RobustPhaseEstimation(experiments[state_pair])
        if state_pair == (0, 1):
            analyses[state_pair].angle_estimates_rectified = [
                rectify_angle(theta) for theta in 
                analyses[state_pair].angle_estimates
            ]
        else:
            analyses[state_pair].angle_estimates_rectified = [
                theta for theta in analyses[state_pair].angle_estimates
            ]    

    # Turn lin. comb. estimates into direct phase estimates
    zz_estimates = 0.5 * (
        np.array(analyses[(0, 1)].angle_estimates_rectified) - 
        np.array(analyses[(2, 3)].angle_estimates_rectified)
    )
    iz_estimates = 0.5 * (
        np.array(analyses[(0, 1)].angle_estimates_rectified) + 
        np.array(analyses[(2, 3)].angle_estimates_rectified)
    )
    zi_estimates = (
        np.array(analyses[(3, 1)].angle_estimates_rectified) + zz_estimates
    )
    angle_estimates = {
        'ZZ': zz_estimates,
        'IZ': iz_estimates,
        'ZI': zi_estimates
    }

    # Extract the last "trusted" RPE angle estimate
    last_good_estimates = {}
    for state_pair in state_pairs:
        last_good_estimates[state_pair] = (
            analyses[(state_pair)].check_unif_local(historical=True)
        )
    last_good_idx = min(list(last_good_estimates.values()))
    # last_good_depth = 2**last_good_idx
    
    angle_errors = {
        'ZZ': zz_estimates - target_zz,
        'IZ': iz_estimates - target_iz,
        'ZI': zi_estimates - target_zi,
    }

    return (angle_estimates, angle_errors, last_good_idx, signal)


def rectify_angle(theta: float) -> float:
    """Rectify the angle to be in [-pi, pi].

    Args:
        theta (float): angle

    Returns:
        float: rectified angle
    """
    # if theta > np.pi:
    #     theta -= 2 * np.pi
    # return theta
    return (theta + np.pi) % (2 * np.pi) - np.pi


def plot_signal(
<<<<<<< HEAD
        signal: Dict, 
        circuit_depths: ArrayLike,
        ax: plt.axes = None, 
        title: str = None
=======
        signal:         Dict, 
        circuit_depths: ArrayLike,
        ax:             plt.axes = None, 
        title:          str = None
>>>>>>> ae4806e1
    ) -> None:
    """Plot RPE signal decay.

    Args:
        signal (Dict): signal for each RPE experiment.
        circuit_depths (ArrayLike): circuit depths.
        ax (plt.axes, optional): plot axes. Defaults to None.
        title (str, optional): plot title. Defaults to None.
    """
    if not ax:
        fig, ax = plt.subplots(1, figsize=(5, 4))

    mt = list(Line2D.markers.keys())[2:]
    # Plot the signals on the complex plane with a colormap for the depth
    n = 0
    for label, data in signal.items():
        for i, d in enumerate(circuit_depths):
            ax.scatter(
                data[i].real, 
                data[i].imag,
                marker=mt[n], 
                color=plt.cm.viridis(i / (len(circuit_depths) - 1)),
                label=label if i == 0 else None
            )
        n += 1
    ax.set_title(title)
    ax.set_xlabel('Re')
    ax.set_ylabel('Im')
    ax.set_aspect('equal')
    ax.grid()
    ax.legend(loc=1)

    # Add colorbar 
    sm = plt.cm.ScalarMappable(
        cmap=plt.cm.viridis, 
        norm=plt.Normalize(vmin=0, vmax=len(circuit_depths))
    )
    sm.set_array([])
    plt.colorbar(sm, ax=ax, label='Depth index')

    # Draw the unit circle
    circle = plt.Circle((0, 0), 1, fill=False, color='black')
    ax.add_artist(circle)

    # Set the axis limits
    ax.set_xlim(-1.1, 1.1)
    ax.set_ylim(-1.1, 1.1)


<<<<<<< HEAD
def RPE(qpu:             QPU,
        config:          Config,
        qubit_labels:    Iterable[int],
        gate:            str,
        circuit_depths:  List[int] = [1, 2, 4, 8, 16, 32, 64, 128, 256],
        loss_angle:      str | List[str] | None = None,
=======
def RPE(qpu:            QPU,
        config:         Config,
        qubit_labels:   Iterable[int],
        gate:           str,
        circuit_depths: List[int] = [1, 2, 4, 8, 16, 32, 64, 128, 256],
        gate_layer:     List = None,
        loss_angle:     str | List[str] | None = None,
>>>>>>> ae4806e1
        **kwargs
    ) -> Callable:
    """Robust Phase Estimation.

    This protocol requires a valid pyGSTi and pyRPE installation.

    Args:
        qpu (QPU): custom QPU object.
        config (Config): qcal Config object.
        qubit_labels (Iterable[int]): a list specifying sets of system labels 
            on which to perform RPE for a given gate.
        gate (str): gate on which to perform RPE.
        circuit_depths (List[int], optional): a list of positive integers 
            specifying the circuit depths. Defaults to ```[1, 2, 4, 8, 16, 32, 
            64, 128, 256]```.
<<<<<<< HEAD
=======
        gate_layer (List, optional): custom gate layer for the gate of interest.
            Defaults to None.
>>>>>>> ae4806e1
        loss_angle (str | list[str] | None, optional): a string or list of 
            strings specifying which angle to use for calculating the loss from 
            RPE. Defaults to None. If None, all angles are used. For example, 
            for the X90 gate, the possible options are `'X'` or `'Z'`.

    Returns:
        Callable: RPE class instance.
    """

    class RPE(qpu):
        """pyRPE protocol."""

        def __init__(self,
<<<<<<< HEAD
                config:          Config,
                qubit_labels:    Iterable[int],
                gate:            str,
                circuit_depths:  List[int] = [1, 2, 4, 8, 16, 32, 64, 128, 256],
                loss_angle:      str | None = None,
=======
                config:         Config,
                qubit_labels:   Iterable[int],
                gate:           str,
                circuit_depths: List[int] = [1, 2, 4, 8, 16, 32, 64, 128, 256],
                gate_layer:     List = None,
                loss_angle:     str | None = None,
>>>>>>> ae4806e1
                **kwargs
            ) -> None:
            from qcal.interface.pygsti.transpiler import PyGSTiTranspiler

            try:
                import pygsti
                from pygsti.modelpacks import smq2Q_XXYYII
                from pygsti.modelpacks import smq2Q_XYICPHASE
                logger.info(f" pyGSTi version: {pygsti.__version__}\n")
            except ImportError:
                logger.warning(' Unable to import pyGSTi!')

            self._config = config

            assert gate.upper() in ('I', 'X90', 'CZ'), (
                'Only I, X90, and CZ gates are currently supported!'
            )
            self._qubit_labels = qubit_labels
            self._gate = gate.upper()
            self._circuit_depths = circuit_depths
            self._loss_angle = loss_angle
<<<<<<< HEAD
=======
            self._gate_layer = gate_layer
>>>>>>> ae4806e1

            qubits = []
            for q in qubit_labels:
                if isinstance(q, Iterable):
                    qubits.extend(q)
                else:
                    qubits.append(q)
            self._qubits = sorted(qubits)

            self._gate_model = {
                'I':   None,
                'X90': X90,
                'CZ':  CZ,
            }
            self._target_model = {
                'I':   None,
                'X90': smq2Q_XXYYII.target_model(),
                'CZ':  smq2Q_XYICPHASE.target_model(),
            }
            self._make_circuits = {
                'I':   make_idle_circuits,
                'X90': make_x90_circuits,
                'CZ':  make_cz_circuits
            }
            self._analyze_results = {
                'I':   analyze_idle,
                'X90': analyze_x90,
                'CZ':  analyze_cz
            }

            self._circuits = None
            self._datasets = {}
            self._angle_estimates = {}
            self._angle_errors = {}
            self._last_good_idx = {}
            self._signal = {}
<<<<<<< HEAD
=======
            self._trusted_angle_est = {ql: {} for ql in qubit_labels}
>>>>>>> ae4806e1
            self._trusted_err_est = {ql: {} for ql in qubit_labels}

            transpiler = kwargs.get('transpiler', PyGSTiTranspiler())
            kwargs.pop('transpiler', None)
            qpu.__init__(self, config=config, transpiler=transpiler, **kwargs)

        @property
        def angle_estimates(self) -> Dict:
            """Angle estimates for each qubit/qubit pair.

            Returns:
                Dict: angle estimates.
            """
            return self._angle_estimates

        @property
        def angle_errors(self) -> Dict:
            """Angle errors for each qubit/qubit pair.

            Returns:
                Dict: angle errors.
            """
            return self._angle_errors

        @property
        def gate(self) -> str:
            """Gate being characterized.

            Returns:
                str: name of gate.
            """
            return self._gate

        @property
        def last_good_index(self) -> Dict:
            """Last good index for each qubit/qubit pair.

            Returns:
                Dict: last good index.
            """
            return self._last_good_idx
        
        @property
        def loss(self) -> Dict:
            """Loss for each qubit using the most trusted RPE estimates.

            This property can be used for parameter optimization.

            Returns:
                Dict: loss for each qubit.
            """
            if self._loss_angle is None:
                loss_angle = list(
                    self._angle_errors[self._qubit_labels[0]].keys()
                )
            else:
                loss_angle = (
                    self._loss_angle if isinstance(self._loss_angle, list) else
                    [self._loss_angle]
                )
            loss = {}
            for ql, errors in self._trusted_err_est.items():
                vals = []
                for err, val in errors.items():
                    if err in loss_angle:
                        vals.append(abs(val['val']))
                loss[ql] = vals

            return loss
        
        @property
        def signal(self) -> Dict:
            """Signal decay.

            signal = 1 - 2p(I) + i(1 - 2p(Q))

            Returns:
                Dict: signal as a function of cirucit depth for each experiment.
            """
            return self._signal
        
        @property
<<<<<<< HEAD
=======
        def trusted_angle_est(self) -> Dict:
            """Most trusted angle estimates.

            Returns:
                Dict: trusted angle estimates and uncertainties for each qubit 
                    label and error type.
            """
            return self._trusted_angle_est
        
        @property
>>>>>>> ae4806e1
        def trusted_error_est(self) -> Dict:
            """Most trusted error estimates.

            Returns:
                Dict: trusted error estimates and uncertainties for each qubit 
                    label and error type.
            """
            return self._trusted_err_est

        def generate_circuits(self):
            """Generate all RPE circuits."""
            from qcal.interface.pygsti.circuits import load_circuits

            logger.info(' Generating circuits from pyGSTi...')
            circuits = self._make_circuits[self._gate](
                self._circuit_depths, 
                self._qubit_labels, 
                self._gate_layer
            )
            self._circuits = load_circuits(circuits)

        def save(self):
            """Save all circuits and data."""
            self._data_manager._exp_id += (
                f'_RPE_Q{"".join(str(q) for q in self._qubit_labels)}'
            )

            if settings.Settings.save_data:
                logger.info(' Saving the circuits...')
                qpu.save(self)
                
        def generate_pygsti_dataset(self):
            """Generate a pyGSTi dataset for each qubit label."""
            logger.info(' Generating pyGSTi reports...')
            
            circuits = self._transpiled_circuits
            fileloc = self.data_manager.save_path
            for ql in self._qubit_labels:
                if isinstance(ql, Iterable):
                    q_index = tuple([self._qubits.index(q) for q in ql])
                    qs = ''.join(str(q) for q in ql)
                else:
                    q_index = tuple([self._qubits.index(ql)])
                    qs = str(ql)

                results_dfs = []
                for i, circuit in enumerate(circuits):
                    results_dfs.append(
                        pd.DataFrame(
                            [circuit.results.marginalize(q_index).dict], 
                            index=[circuits['pygsti_circuit'][i]]
                        )
                    )
                results_df = pd.concat(results_dfs)
                results_df = results_df.fillna(0).astype(int).rename(
                    columns=lambda col: col + ' count'
                )
                self._df = results_df

                with open(f'{fileloc}dataset_{qs}.txt', 'w') as f:
                    f.write(
                        '## Columns = ' + ', '.join(results_df.columns) + "\n"
                    )
                    f.close()
                results_df.to_csv(
                    f'{fileloc}dataset_{qs}.txt', 
                    sep=' ', 
                    mode='a', 
                    header=False
                )

        def analyze(self):
            """Analyze the RPE results."""
            logger.info(' Analyzing the results...')
            import pygsti
            
            clear_output(wait=True)
            for ql in self._qubit_labels:
                if isinstance(ql, Iterable):
                    qs = ''.join(str(q) for q in ql)
                else:
                    qs = str(ql)
                
                dataset = pygsti.io.read_dataset(
                    self.data_manager.save_path + f'dataset_{qs}.txt'
                )
                self._datasets[ql] = dataset

                results = self._analyze_results[self._gate](
                    dataset, 
                    self._qubit_labels, 
                    self._circuit_depths, 
                    self._gate_layer
                )
                angle_estimates, angle_errors, last_good_idx, signal = results
                self._angle_estimates[ql] = angle_estimates
                self._angle_errors[ql] = angle_errors
                self._last_good_idx[ql] = last_good_idx
                self._signal[ql] = signal
<<<<<<< HEAD
=======

                for angle, estimates in self._angle_estimates[ql].items():
                    error = estimates[self._last_good_idx[ql]]
                    unc = np.pi / (2 * 2**self._last_good_idx[ql])
                    est, unc = round_to_order_error(error, unc)
                    self._trusted_angle_est[ql][angle] = {
                        'val': est, 'err': unc
                    }
>>>>>>> ae4806e1

            for ql in self._qubit_labels:
                if isinstance(ql, Iterable):
                    print(f'\nQubit pair: {ql}')
                else:
                    print(f'\nQubit: {ql}')

                print(f'Last good depth: L = {2**self._last_good_idx[ql]}')
                for angle, errors in self._angle_errors[ql].items():
                    error = errors[self._last_good_idx[ql]]
                    unc = np.pi / (2 * 2**self._last_good_idx[ql])
                    error, unc = round_to_order_error(error, unc)
                    error_deg, unc_deg = round_to_order_error(
                        error * 180 / np.pi, unc * 180 / np.pi
                    )
                    self._trusted_err_est[ql][angle] = {
                        'val': error, 'err': unc
                    }
                    print(
                        f'{angle} error = {error} ({unc}) rad., '
                        f'{error_deg} ({unc_deg}) deg.'
                    )

        def plot(self) -> None:
            """Plot the RPE results."""
            nrows, ncols = calculate_nrows_ncols(len(self._qubit_labels))
            figsize = (5 * ncols, 4 * nrows)
            fig, axes = plt.subplots(
                nrows, ncols, figsize=figsize, layout='constrained'
            )

            k = -1
            for i in range(nrows):
                for j in range(ncols):
                    k += 1

                    if len(self._qubit_labels) == 1:
                        ax = axes
                    elif axes.ndim == 1:
                        ax = axes[j]
                    elif axes.ndim == 2:
                        ax = axes[i,j]

                    if k < len(self._qubit_labels):
                        ql = self._qubit_labels[k]
                        for angle, errors in self._angle_errors[ql].items():
                            ax.errorbar(
                                self._circuit_depths[:len(errors)], 
                                errors,
                                yerr=np.pi/(2*np.array(
                                    self._circuit_depths[:len(errors)]
                                )),
                                fmt='o-',
                                elinewidth=0.75,
                                capsize=7,
                                label=angle
                            )
                        ax.axvline(
                            2**self._last_good_idx[ql], 
                            ls='--',
                            c='k',
                            label='Last good depth',
                        )

                        maxval = np.nanmax(np.abs(np.concatenate(
                            [err for err in self._angle_errors[ql].values()]
                        )))
                        ax.set_ylim((-1.1 * maxval, 1.1 * maxval))

                        ax.set_title(f'Q{ql}', fontsize=20)
                        ax.set_xlabel('Circuit Depth', fontsize=15)
                        ax.set_ylabel('Angle Error (rad.)', fontsize=15)
                        ax.tick_params(
                            axis='both', which='major', labelsize=12
                        )
                        ax.set_xscale('log')
                        # ax.set_yscale('log')
                        ax.legend(prop=dict(size=12))
                        ax.grid(True)

                    else:
                        ax.axis('off')
                
            fig.set_tight_layout(True)
            if settings.Settings.save_data:
                fig.savefig(
                    self._data_manager._save_path + 'RPE.png', 
                    dpi=300
                )
                fig.savefig(
                    self._data_manager._save_path + 'RPE.pdf'
                )
                fig.savefig(
                    self._data_manager._save_path + 'RPE.svg'
                )
            plt.show()

        def plot_signal(self) -> None:
            """Plot signal decay."""
            nrows, ncols = calculate_nrows_ncols(len(self._qubit_labels))
            figsize = (5 * ncols, 4 * nrows)
            fig, axes = plt.subplots(
                nrows, ncols, figsize=figsize, layout='constrained'
            )

            k = -1
            for i in range(nrows):
                for j in range(ncols):
                    k += 1

                    if len(self._qubit_labels) == 1:
                        ax = axes
                    elif axes.ndim == 1:
                        ax = axes[j]
                    elif axes.ndim == 2:
                        ax = axes[i,j]

                    if k < len(self._qubit_labels):
                        ql = self._qubit_labels[k]

                        plot_signal(
                            signal=self._signal[ql], 
                            circuit_depths=self._circuit_depths,
                            ax=ax,
                            title=f'Q{ql}'
                        )

                    else:
                        ax.axis('off')

            # fig.set_tight_layout(True)
            if settings.Settings.save_data:
                fig.savefig(
                    self._data_manager._save_path + 'RPE_signal.png', 
                    dpi=300
                )
                fig.savefig(
                    self._data_manager._save_path + 'RPE_signal.pdf'
                )
                fig.savefig(
                    self._data_manager._save_path + 'RPE_signal.svg'
                )
            plt.show()

        def final(self) -> None:
            """Final method."""
            if settings.Settings.save_data:
                self._data_manager.save_to_csv(
                    pd.DataFrame([self._angle_estimates]), 'angle_estimates'
                )
                self._data_manager.save_to_csv(
                    pd.DataFrame([self._angle_errors]), 'angle_errors'
                )
                self._data_manager.save_to_csv(
                    pd.DataFrame([self._last_good_idx]), 'last_good_idx'
                )
            
            print(f"\nRuntime: {repr(self._runtime)[8:]}\n")

        def run(self):
            """Run all experimental methods and analyze results."""
            self.generate_circuits()
            qpu.run(self, self._circuits, save=False)
            self.save()
            self.generate_pygsti_dataset()
            self.analyze()
            self.plot()
            self.final()

    return RPE(
        config=config,
        qubit_labels=qubit_labels,
        gate=gate,   
        circuit_depths=circuit_depths,
<<<<<<< HEAD
=======
        gate_layer=gate_layer,
>>>>>>> ae4806e1
        loss_angle=loss_angle,
        **kwargs
    )<|MERGE_RESOLUTION|>--- conflicted
+++ resolved
@@ -147,93 +147,12 @@
     return circuit_depths[:idx+1]
 
 
-<<<<<<< HEAD
-def make_idle_circuits(circuit_depths: List[int], qubits: Tuple[int]):
-    """Generate the idle RPE circuits.
-
-    Args:
-        circuit_depths (List[int]): circuit depths.
-        qubits (Tuple[int]): qubit labels.
-    """
-    try:
-        import pygsti
-    except ImportError:
-        logger.warning('Unable to import pyGSTi!')
-
-    circuits = (
-        [make_idle_cos_circ(d, qubits) for d in circuit_depths] +
-        [make_idle_sin_circ(d, qubits) for d in circuit_depths]
-    )
-
-    return pygsti.remove_duplicates(circuits)
-
-
-def make_idle_cos_circ(d: int, qubits: Tuple[int] | List[int]):
-    """Make the cosine circuit for idle RPE.
-
-    Args:
-        d (int): circuit depth.
-        qubits (Tuple[int] | List[int]): qubit labels.
-
-    Returns:
-       pygsti.circuits.Circuit: pyGSTi circuit.
-    """
-    try:
-        import pygsti
-    except ImportError:
-        logger.warning('Unable to import pyGSTi!')
-
-    Gi_prep = pygsti.circuits.Circuit(
-        [[('Gypi2', q) for q in qubits]], line_labels=qubits
-    )
-    Gi_germ = pygsti.circuits.Circuit(
-        [[('Gidle', q) for q in qubits]], line_labels=qubits
-    ) * d
-    Gi_meas = pygsti.circuits.Circuit(
-        [[('Gypi2', q) for q in qubits]], line_labels=qubits
-    ) * 3
-
-    return Gi_prep + Gi_germ + Gi_meas
-
-
-def make_idle_sin_circ(d: int, qubits: Tuple[int] | List[int]):
-    """Make the cosine circuit for idle RPE.
-
-    Args:
-        d (int): circuit depth.
-        qubits (Tuple[int] | List[int]): qubit labels.
-
-    Returns:
-       pygsti.circuits.Circuit: pyGSTi circuit.
-    """
-    try:
-        import pygsti
-    except ImportError:
-        logger.warning('Unable to import pyGSTi!')
-
-    Gi_prep = pygsti.circuits.Circuit(
-        [[('Gxpi2', q) for q in qubits]], line_labels=qubits
-    )
-    Gi_germ = pygsti.circuits.Circuit(
-        [[('Gidle', q) for q in qubits]], line_labels=qubits
-    ) * d
-    Gi_meas = pygsti.circuits.Circuit(
-        [[('Gypi2', q) for q in qubits]], line_labels=qubits
-    ) * 3
-
-    return Gi_prep + Gi_germ + Gi_meas
-
-
-def make_x90_circuits(circuit_depths: List[int], qubits: Tuple[int]):
-    """Generate the axis X90 RPE circuits.
-=======
 def make_idle_circuits(
         circuit_depths: List[int],
         qubits:         Tuple[int],
         gate_layer:     List = None,
     ) -> List:
     """Generate the idle RPE circuits.
->>>>>>> ae4806e1
 
     Args:
         circuit_depths (List[int]): circuit depths.
@@ -384,8 +303,6 @@
     ):
     """Make the sine circuit for X90 RPE.
 
-<<<<<<< HEAD
-=======
     Args:
         d (int): circuit depth.
         qubits (Tuple[int] | List[int]): qubit labels.
@@ -400,7 +317,6 @@
     except ImportError:
         logger.warning('Unable to import pyGSTi!')
     
->>>>>>> ae4806e1
     return pygsti.circuits.Circuit(
             gate_layer if gate_layer else [[('Gxpi2', q) for q in qubits]], 
             line_labels=qubits
@@ -715,14 +631,9 @@
 
 def analyze_idle(
         dataset, 
-<<<<<<< HEAD
-        qubits: List[int], 
-        circuit_depths: List[int]
-=======
         qubits:         List[int], 
         circuit_depths: List[int],
         gate_layer:     List = None,
->>>>>>> ae4806e1
     ) -> Tuple:
     """Analyze idle RPE dataset.
 
@@ -730,11 +641,8 @@
         dataset (pygsti.data.dataset): pyGSTi dataset.
         qubits (List[int]): qubit labels.
         circuit_depths (List[int]): circuit depths.
-<<<<<<< HEAD
-=======
         gate_layer (List, optional): custom gate layer for the gate of interest.
             Defaults to None.
->>>>>>> ae4806e1
 
     Returns:
         Tuple: angle estimates, angle errors, and index of last good depth
@@ -746,19 +654,12 @@
         logger.warning(' Unable to import pyRPE!')
 
     cos_circs = {
-<<<<<<< HEAD
-        d: make_idle_cos_circ(d, qubits) for d in circuit_depths
-    }
-    sin_circs = {
-        d: make_idle_sin_circ(d, qubits) for d in circuit_depths
-=======
         d: make_idle_cos_circ(d, qubits, gate_layer) 
         for d in circuit_depths
     }
     sin_circs = {
         d: make_idle_sin_circ(d, qubits, gate_layer) 
         for d in circuit_depths
->>>>>>> ae4806e1
     }
 
     signal = {'ramsey': []}
@@ -1088,17 +989,10 @@
 
 
 def plot_signal(
-<<<<<<< HEAD
-        signal: Dict, 
-        circuit_depths: ArrayLike,
-        ax: plt.axes = None, 
-        title: str = None
-=======
         signal:         Dict, 
         circuit_depths: ArrayLike,
         ax:             plt.axes = None, 
         title:          str = None
->>>>>>> ae4806e1
     ) -> None:
     """Plot RPE signal decay.
 
@@ -1148,14 +1042,6 @@
     ax.set_ylim(-1.1, 1.1)
 
 
-<<<<<<< HEAD
-def RPE(qpu:             QPU,
-        config:          Config,
-        qubit_labels:    Iterable[int],
-        gate:            str,
-        circuit_depths:  List[int] = [1, 2, 4, 8, 16, 32, 64, 128, 256],
-        loss_angle:      str | List[str] | None = None,
-=======
 def RPE(qpu:            QPU,
         config:         Config,
         qubit_labels:   Iterable[int],
@@ -1163,7 +1049,6 @@
         circuit_depths: List[int] = [1, 2, 4, 8, 16, 32, 64, 128, 256],
         gate_layer:     List = None,
         loss_angle:     str | List[str] | None = None,
->>>>>>> ae4806e1
         **kwargs
     ) -> Callable:
     """Robust Phase Estimation.
@@ -1179,11 +1064,8 @@
         circuit_depths (List[int], optional): a list of positive integers 
             specifying the circuit depths. Defaults to ```[1, 2, 4, 8, 16, 32, 
             64, 128, 256]```.
-<<<<<<< HEAD
-=======
         gate_layer (List, optional): custom gate layer for the gate of interest.
             Defaults to None.
->>>>>>> ae4806e1
         loss_angle (str | list[str] | None, optional): a string or list of 
             strings specifying which angle to use for calculating the loss from 
             RPE. Defaults to None. If None, all angles are used. For example, 
@@ -1197,20 +1079,12 @@
         """pyRPE protocol."""
 
         def __init__(self,
-<<<<<<< HEAD
-                config:          Config,
-                qubit_labels:    Iterable[int],
-                gate:            str,
-                circuit_depths:  List[int] = [1, 2, 4, 8, 16, 32, 64, 128, 256],
-                loss_angle:      str | None = None,
-=======
                 config:         Config,
                 qubit_labels:   Iterable[int],
                 gate:           str,
                 circuit_depths: List[int] = [1, 2, 4, 8, 16, 32, 64, 128, 256],
                 gate_layer:     List = None,
                 loss_angle:     str | None = None,
->>>>>>> ae4806e1
                 **kwargs
             ) -> None:
             from qcal.interface.pygsti.transpiler import PyGSTiTranspiler
@@ -1232,10 +1106,7 @@
             self._gate = gate.upper()
             self._circuit_depths = circuit_depths
             self._loss_angle = loss_angle
-<<<<<<< HEAD
-=======
             self._gate_layer = gate_layer
->>>>>>> ae4806e1
 
             qubits = []
             for q in qubit_labels:
@@ -1272,10 +1143,7 @@
             self._angle_errors = {}
             self._last_good_idx = {}
             self._signal = {}
-<<<<<<< HEAD
-=======
             self._trusted_angle_est = {ql: {} for ql in qubit_labels}
->>>>>>> ae4806e1
             self._trusted_err_est = {ql: {} for ql in qubit_labels}
 
             transpiler = kwargs.get('transpiler', PyGSTiTranspiler())
@@ -1358,8 +1226,6 @@
             return self._signal
         
         @property
-<<<<<<< HEAD
-=======
         def trusted_angle_est(self) -> Dict:
             """Most trusted angle estimates.
 
@@ -1370,7 +1236,6 @@
             return self._trusted_angle_est
         
         @property
->>>>>>> ae4806e1
         def trusted_error_est(self) -> Dict:
             """Most trusted error estimates.
 
@@ -1470,8 +1335,6 @@
                 self._angle_errors[ql] = angle_errors
                 self._last_good_idx[ql] = last_good_idx
                 self._signal[ql] = signal
-<<<<<<< HEAD
-=======
 
                 for angle, estimates in self._angle_estimates[ql].items():
                     error = estimates[self._last_good_idx[ql]]
@@ -1480,7 +1343,6 @@
                     self._trusted_angle_est[ql][angle] = {
                         'val': est, 'err': unc
                     }
->>>>>>> ae4806e1
 
             for ql in self._qubit_labels:
                 if isinstance(ql, Iterable):
@@ -1655,10 +1517,7 @@
         qubit_labels=qubit_labels,
         gate=gate,   
         circuit_depths=circuit_depths,
-<<<<<<< HEAD
-=======
         gate_layer=gate_layer,
->>>>>>> ae4806e1
         loss_angle=loss_angle,
         **kwargs
     )