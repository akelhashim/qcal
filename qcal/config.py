"""Submodule for loading and saving experimental configuration files.

Basic example useage:

    cfg = Config('config.yaml')
    cfg.qubits       # Returns a list of the qubits on the processor
    cfg.qubit_pairs  # Returns a list of the qubit pairs on the processor
    cfg.parameters   # Returns a dictionary of the entire config
    cfg.processor()  # Plots the processor connectivity
"""
import qcal.settings as settings

import copy
import io
import logging
import pandas as pd
import yaml

from typing import Any, Dict, List

logger = logging.getLogger(__name__)


__all__ = ['Config']


def nested_index(dictionary: Dict, n_levels: int = 2) -> List[List]:
    """Returns a nested list for a multi-index Dataframe.

    Args:
        dictionary (Dict): nested dictionary.
        n_levels (int, optional): number of recursive levels to index.
            Defaults to 2.

    Returns:
        List[List]: nested index list.
    """
    def itterdict(dct, lst, idx):
        for key, value in dct.items():
            if isinstance(value, dict):
                lst[idx].extend(
                    [key] * sum([len(v) if isinstance(v, dict) else 1 for v in 
                                 value.values()]
                            )
                    )
                itterdict(value, lst, idx+1)
            else:
                index[idx].append(key)
                for n in range(idx+1, len(lst)):
                    index[n].append('')

    index = []
    for _ in range(n_levels):
        index.append(list())

    itterdict(dictionary, index, 0)

    return index


def recursive_items(dictionary: Dict):
    """Yields all of the items in a nested dictionary.

    Args:
        dictionary (Dict): nested dictionary.

    Yields:
        Any: items in nested dictionary.
    """
    for key, value in dictionary.items():
        if isinstance(value, dict):
            yield from recursive_items(value)
        else:
            yield (key, value)


def recursive_values(dictionary: Dict):
    """Yields all of the values in a nested dictionary.

    Args:
        dictionary (Dict): nested dictionary.

    Yields:
        Any: values in nested dictionary.
    """
    for value in dictionary.values():
        if isinstance(value, dict):
            yield from recursive_values(value)
        else:
            yield value


class Config:
    """Class for loading and storing configuration files."""

    __slots__ = ('_parameters', '_filename')

    def __init__(self, filename: str = None) -> None:

        self._filename = filename
        if filename is not None:
            self.load(filename)
        else:
            try:
                self.load(
                    settings.Settings.config_directory + 'config.yaml'
                )
                self._filename = (
                    settings.Settings.config_directory + 'config.yaml'
                )
            except Exception:
                logger.warning('No configuration file was provided.')
                self._parameters = {}

    def __call__(self) -> Dict:
        return self._parameters

    def __copy__(self, deep_copy=False) -> Dict:
        """Copy the config dictionary.

        Args:
            deep_copy (bool, optional): deep copy of the config dictionary.
                Defaults to False.

        Returns:
            dict: copy of the config dictionary.
        """
        if deep_copy is True:
            return copy.deepycopy(self._parameters)
        else:
            return self._parameters.copy()
        
    def __getitem__(self, param: str) -> Any:
        """Subscript the config object with a string.

        Args:
            param (str): parameter of interest. This should be a string with
                nested keys separate by '/' (e.g. 'single_qubit/0/GE/freq').

        Returns:
            Any: the string or value returned by config[param].
        """
        param = param.split('/')
        param = [eval(p) if p.isdigit() else p for p in param]
        return self.get(param)

    def __setitem__(self, param: str, newvalue: Any):
        """Assign a new value to a parameter in the config.

        Args:
            param (str): parameter of interest. This should be a string with
                nested keys separate by '/' (e.g. 'single_qubit/0/GE/freq').
            newvalue (Any): new value to assign to the parameter.
        """
        param = param.split('/')
        param = [eval(p) if p.isdigit() else p for p in param]
        self.set(param, newvalue)

    # def __iter__(self):
    #     return self._parameters.__iter__()

    def __len__(self) -> int:
        return len(self._parameters)

    # def __next__(self):
    #     return self._parameters.__next__()

    def __repr__(self) -> str:
        return repr(self._parameters)
    
    def __str__(self) -> str:
        return str(self._parameters)
    
    @property
    def basis_gates(self) -> Dict:
        """Basis gates for each qubit (subspace) and qubit pair.

        Returns:
            Dict: basis gates.
        """
        basis_gates = dict()
        basis_set = set()

        single_qubit = dict()
        for q in self.qubits:
            subspace = {}
            for sbsp in self.parameters['single_qubit'][q].keys():
                gates = []
                for k, v in self.parameters['single_qubit'][q][sbsp].items():
                    if isinstance(v, dict) and 'pulse' in v.keys():
                        gates.append(k)
                        basis_set.add(k)
                subspace[sbsp] = gates
            single_qubit[q] = subspace
        basis_gates['single_qubit'] = single_qubit

        two_qubit = dict()
        for p in self.qubit_pairs:
            gates = []
            for k, v in self.parameters['two_qubit'][str(p)].items():
                if isinstance(v, dict) and 'pulse' in v.keys():
                        gates.append(k)
                        basis_set.add(k)
            two_qubit[p] = gates
        basis_gates['two_qubit'] = two_qubit

        basis_gates['set'] = basis_set

        return basis_gates

    @property
    def filename(self) -> str:
        """The filename of the config.yaml file.

        Returns:
            str: filename of the config.yaml file.
        """
        return self._filename
    
    @property
    def hardware(self) -> pd.DataFrame:
        """Hardware parameters in a table format.

        Returns:
            pd.DataFrame: hardware properties.
        """
        return pd.DataFrame.from_dict(
            self.parameters['hardware'], orient='index', columns=['hardware']
        )
    
    @property
    def n_qubits(self) -> int:
        """Number of qubits on the processor.

        Returns:
            int: number of qubits.
        """
        return len(self.qubits)

    @property
    def parameters(self) -> Dict:
        """All of the config parameters.

        Returns:
            Dict: config parameters.
        """
        return self._parameters
    
    @property
    def readout(self) -> pd.DataFrame:
        """Readout parameters in a table format.

        Returns:
            pd.DataFrame: readout parameters.
        """
        dfs = []
        dfs.append(pd.DataFrame(
                    data=list(map(list, zip(*[
                            [val for val in recursive_values(
                                    self.parameters['readout'][q]
                                )
                            ] for q in self.qubits]
                        ))),
                    columns=self.qubits,
                    index=self.parameters['readout'][self.qubits[0]].keys()
                    )
        )
                
        for key, value in self.parameters['readout'].items():
            if key not in self.qubits:
                dfs.append(pd.DataFrame.from_dict(
                        {key: [value] * self.n_qubits},
                        orient='index'
                    )
                )

        df = pd.concat(dfs, ignore_index=False)
        return df
    
    @property
    def reset(self) -> pd.DataFrame:
        """Reset parameters in table format.

        Returns:
            pd.DataFrame: reset parameters.
        """
        return pd.DataFrame(
            data=[val for val in recursive_values(self.parameters['reset'])],
            columns=['reset'],
            index=nested_index(
                self.parameters['reset'],
                n_levels=2
            )
        )
    
    @property
    def single_qubit(self) -> pd.DataFrame:
        """Single-qubit parameters in a table format.

        Returns:
            pd.DataFrame: table of single-qubit parameters.
        """
        df = pd.DataFrame(
            data=list(map(list, zip(*[
                    [val for val in recursive_values(
                            self.parameters['single_qubit'][q]
                        )
                    ] for q in self.qubits]
                ))),
            columns=self.qubits,
            index=nested_index(
                self.parameters['single_qubit'][self.qubits[0]],
                n_levels=3
            )
        )
        return df

    @property
    def two_qubit(self) -> pd.DataFrame:
        """Two-qubit parameters in a table format.

        Returns:
            pd.DataFrame: table of two-qubit parameters.
        """
        df = pd.DataFrame(
            data=list(map(list, zip(*[
                    [val for val in recursive_values(
                            self.parameters['two_qubit'][str(p)]
                        )
                    ] for p in self.qubit_pairs]
                ))),
            columns=self.qubit_pairs,
            index=nested_index(
                self.parameters['two_qubit'][str(self.qubit_pairs[0])],
                n_levels=3
            )
        )
        return df
    
    @property
    def qubits(self) -> list:
        """Available qubits on the processor.

        Returns:
            list: qubit labels.
        """
        return tuple(self.parameters['single_qubit'].keys())
    
    @property
    def qubit_pairs(self) -> List[tuple]:
        """Available qubit pairs on the processor.

        Returns:
            list[tuple]: qubit pairs.
        """
        return [eval(key) for key in self.get('two_qubit').keys()]
    
    def get(self, param: List[Any]) -> Any:
        """Get the parameter from the config (if it exists).

        Args:
            param (List[Any]): parameter of interest. This should be a
                list of entries used to index the parameters dictionary (e.g. 
                ['single_qubit', 0, 'GE', 'freq']).

        Returns:
            Any: the string or value returned by config[param]. This defaults
                to None if the parameter cannot be found in the config.
        """
        try:
            cfg_param = self._parameters
            for p in param:
                cfg_param =  cfg_param[p]
            return cfg_param
        except Exception:
            logger.warning(f"Parameter '{param}' not found in the config!")
            return None
        
    def set(self, param: List[str] | str, newvalue: Any) -> None:
        """Set the parameter in the config to the given value.

        Args:
            param (Union[List[str], str]): parameter of interest.  This should 
                be a list of entries used to index the parameters dictionary 
                (e.g. ['single_qubit', 0, 'GE', 'freq']).
            newvalue (Any): new value to assign to the parameter.
        """
        cfg_param = self.get(param[:-1])
        cfg_param[param[-1]] = newvalue
        logger.info(f'Param {param} set to {newvalue}.')
        
    def items(self) -> tuple:
        return self._parameters.items()

    def load(self, filename: str | None = None):
        """Load the yaml file."""
        if filename is None:
            filename = self._filename

        with open(filename, "r") as config:
            try:
                self._parameters = yaml.load(config, Loader=yaml.FullLoader)
            except yaml.YAMLError as exc:
                logger.error(exc)

    def reload(self):
        """Reload from the yaml file."""
        self.load()

    def draw_processor(self):
        """Plot a graph displaying the connectivity of the quantum processor.
        """
        from qcal.plotting.graphs import draw_processor
        draw_processor(self)

    def plot_freqs(self):
        """Plot all qubit, two_qubit and readout frequencies."""
        from qcal.plotting.frequency import plot_freq_spectrum
        plot_freq_spectrum(
            self, 
            plot_GE=True, 
            plot_EF=True, # TODO: add checking EF
            plot_readout=True, 
            plot_two_qubit=True
        )

    def plot_qubit_freqs(self, plot_EF: bool = False):
        """Plot all qubit frequencies.

        Args:
            plot_EF (bool, optional): plot EF frequencies. Defaults to False.
        """
        from qcal.plotting.frequency import plot_freq_spectrum
        plot_freq_spectrum(
            self, 
            plot_GE=True, 
            plot_EF=plot_EF,
            plot_readout=False, 
            plot_two_qubit=False
        )

    def plot_readout_freqs(self):
        """Plot all readout frequencies."""
        from qcal.plotting.frequency import plot_freq_spectrum
        plot_freq_spectrum(
            self, 
            plot_GE=False, 
            plot_EF=False,
            plot_readout=True, 
            plot_two_qubit=False
        )

    def save(self, filename: str | None = None):
<<<<<<< HEAD
        """Save the config to a YAML file

        Args:
            filename (str | None, optional): filename for the YAML file.
                Defaults to None.
        """
=======
        """Save the config to a yaml file.

        Args:
            filename (str | None, optional): filename. Defaults to None.
        """
        filename = filename if filename is not None else self._filename
>>>>>>> 74ef734e
        with io.open(
                filename if filename is not None else self._filename, 'w', 
                encoding='utf8'
            ) as yaml_file:
                yaml.dump(
                    self._parameters, 
                    yaml_file, 
                    default_flow_style=False, 
                    allow_unicode=True,
                    sort_keys=False
                )<|MERGE_RESOLUTION|>--- conflicted
+++ resolved
@@ -451,21 +451,12 @@
         )
 
     def save(self, filename: str | None = None):
-<<<<<<< HEAD
         """Save the config to a YAML file
 
         Args:
             filename (str | None, optional): filename for the YAML file.
                 Defaults to None.
         """
-=======
-        """Save the config to a yaml file.
-
-        Args:
-            filename (str | None, optional): filename. Defaults to None.
-        """
-        filename = filename if filename is not None else self._filename
->>>>>>> 74ef734e
         with io.open(
                 filename if filename is not None else self._filename, 'w', 
                 encoding='utf8'
